--- conflicted
+++ resolved
@@ -29,13 +29,25 @@
 import org.jetbrains.intellij.dependency.PluginProjectDependency
 import org.jetbrains.intellij.jbr.JbrResolver
 import org.jetbrains.intellij.model.IdeaPlugin
-import org.jetbrains.intellij.tasks.*
+import org.jetbrains.intellij.tasks.BuildSearchableOptionsTask
+import org.jetbrains.intellij.tasks.DownloadRobotServerPluginTask
+import org.jetbrains.intellij.tasks.IntelliJInstrumentCodeTask
+import org.jetbrains.intellij.tasks.JarSearchableOptionsTask
+import org.jetbrains.intellij.tasks.PatchPluginXmlTask
+import org.jetbrains.intellij.tasks.PrepareSandboxTask
+import org.jetbrains.intellij.tasks.PublishTask
+import org.jetbrains.intellij.tasks.RunIdeBase
+import org.jetbrains.intellij.tasks.RunIdeForUiTestTask
+import org.jetbrains.intellij.tasks.RunIdeTask
+import org.jetbrains.intellij.tasks.RunPluginVerifierTask
 import org.jetbrains.intellij.tasks.RunPluginVerifierTask.Companion.VERIFIER_VERSION_LATEST
+import org.jetbrains.intellij.tasks.VerifyPluginTask
 import java.io.File
 import java.util.EnumSet
 
 @Suppress("UnstableApiUsage")
 open class IntelliJPlugin : Plugin<Project> {
+
     override fun apply(project: Project) {
         checkGradleVersion(project)
         project.plugins.apply(JavaPlugin::class.java)
@@ -43,17 +55,14 @@
         val intellijExtension = project.extensions.create(
             IntelliJPluginConstants.EXTENSION_NAME,
             IntelliJPluginExtension::class.java,
-<<<<<<< HEAD
-            project.objects) as IntelliJPluginExtension
+        ) as IntelliJPluginExtension
+
         val signingExtension = project.extensions.create(
             IntelliJPluginConstants.SIGNING_EXTENSION_NAME,
             SigningExtension::class.java,
             project.objects
         ) as SigningExtension
-=======
-        ) as IntelliJPluginExtension
-
->>>>>>> be847937
+
         intellijExtension.apply {
             pluginName.convention(project.provider {
                 project.name
